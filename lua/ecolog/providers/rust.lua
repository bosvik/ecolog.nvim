--- conflicted
+++ resolved
@@ -29,8 +29,4 @@
   },
 }
 
-<<<<<<< HEAD
-return M.providers
-=======
-return M
->>>>>>> 6d063d5b
+return M.providers